--- conflicted
+++ resolved
@@ -47,13 +47,8 @@
     "mocha-jsdom": "^1.0.0",
     "mversion": "^1.10.1",
     "nd": "^1.2.0",
-<<<<<<< HEAD
     "node-sass": "^3.3.3",
-    "nodemon": "^1.7.1",
-    "phantomjs": "^1.9.18",
-=======
     "npm-shrinkwrap": "^5.4.1",
->>>>>>> 957a4ea1
     "pretty-bytes": "^2.0.1",
     "raw-loader": "^0.5.1",
     "react-addons-test-utils": "^0.14.0",
