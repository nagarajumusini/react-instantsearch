--- conflicted
+++ resolved
@@ -1,5 +1 @@
-<<<<<<< HEAD
-export default '1.1.1';
-=======
-module.exports = '1.1.2';
->>>>>>> 5acd5545
+export default '1.1.2';